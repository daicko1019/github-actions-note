--- conflicted
+++ resolved
@@ -144,11 +144,7 @@
 
               // Geminiで検索結果を要約・構造化
               console.log('Geminiで検索結果を分析・構造化中...');
-<<<<<<< HEAD
-              const modelName = 'gemini-1.5-pro';
-=======
               const modelName = 'gemini-1.5-pro-latest';
->>>>>>> 6c03ea6e
               const systemPrompt = [
                 'あなたは最新情報の分析と構造化に特化した超一流のリサーチャーです。',
                 '提供された検索結果を基に、事実ベースで信頼性の高いリサーチレポートを作成してください。',
@@ -239,10 +235,7 @@
     runs-on: ubuntu-latest
     env:
       GOOGLE_GENERATIVE_AI_API_KEY: ${{ secrets.GOOGLE_GENERATIVE_AI_API_KEY }}
-<<<<<<< HEAD
       GEMINI_API_KEY: ${{ secrets.GEMINI_API_KEY || secrets.GOOGLE_GENERATIVE_AI_API_KEY }}
-=======
->>>>>>> 6c03ea6e
       THEME: ${{ github.event.inputs.theme }}
       TARGET: ${{ github.event.inputs.target }}
       MESSAGE: ${{ github.event.inputs.message }}
@@ -273,9 +266,7 @@
           echo "$RESEARCH_B64" | base64 -d > .note-artifacts/research.md || echo "$RESEARCH_B64" | base64 --decode > .note-artifacts/research.md
 
       - name: Generate draft (title/body/tags)
-<<<<<<< HEAD
         run: node write.mjs
-=======
         run: |
           cat > write.mjs <<'EOF'
           import { generateText } from 'ai';
@@ -313,7 +304,6 @@
           fs.writeFileSync('.note-artifacts/draft.json',JSON.stringify({title,draftBody,tags},null,2));
           EOF
           node write.mjs
->>>>>>> 6c03ea6e
 
       - name: Collect draft
         id: collect
@@ -372,11 +362,7 @@
           import { google } from '@ai-sdk/google';
           import fs from 'fs';
           const draft=JSON.parse(fs.readFileSync('.note-artifacts/draft.json','utf8'));
-<<<<<<< HEAD
-          const modelName='gemini-1.5-pro';
-=======
           const modelName='gemini-1.5-pro-latest';
->>>>>>> 6c03ea6e
           const TAVILY_API_KEY=process.env.TAVILY_API_KEY||'';
           if(!TAVILY_API_KEY){ console.error('TAVILY_API_KEY is not set'); process.exit(1); }
 
